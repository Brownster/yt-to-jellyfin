import os
import unittest
import tempfile
import shutil
from unittest.mock import patch, call

# Add parent directory to path to import app.py
from tubarr.core import YTToJellyfin


class TestIntegration(unittest.TestCase):
    """Integration tests for the complete workflow.

    These tests simulate a full download and processing without actually
    downloading from YouTube.
    """

    def setUp(self):
        # Create a temporary directory for testing
        self.temp_dir = tempfile.mkdtemp()
        self.output_dir = os.path.join(self.temp_dir, "media")
        os.makedirs(self.output_dir, exist_ok=True)

        # Create app instance with test config
        self.app = YTToJellyfin()
        self.app.config = {
            "output_dir": self.output_dir,
            "quality": "720",
            "use_h265": True,
            "crf": 28,
            "ytdlp_path": "yt-dlp",
            "cookies": "",
            "completed_jobs_limit": 3,
            "max_concurrent_jobs": 1,
            "update_checker_enabled": False,
            "update_checker_interval": 60,
        }
        # Clear jobs
        self.app.jobs = {}

    def tearDown(self):
        # Clean up temp directory
        shutil.rmtree(self.temp_dir, ignore_errors=True)

    @patch("threading.Thread")
    @patch("app.YTToJellyfin.check_dependencies", return_value=True)
    @patch("app.YTToJellyfin.download_playlist")
    @patch("app.YTToJellyfin.process_metadata")
    @patch("app.YTToJellyfin.convert_video_files")
    @patch("app.YTToJellyfin.generate_artwork")
    @patch("app.YTToJellyfin.create_nfo_files")
    def test_full_workflow(
        self,
        mock_create_nfo,
        mock_generate_artwork,
        mock_convert,
        mock_process_metadata,
        mock_download,
        mock_check,
        mock_thread,
    ):
        """Test the full workflow from job creation to completion"""
        # Setup mocks
        mock_download.return_value = True

        # Create a folder structure to simulate a successful download
        show_dir = os.path.join(self.output_dir, "Test Show")
        season_dir = os.path.join(show_dir, "Season 01")
        os.makedirs(season_dir, exist_ok=True)

        # Create a sample video file
        with open(os.path.join(season_dir, "Test Show S01E01.mp4"), "w") as f:
            f.write("dummy video content")

        # Create a job
        job_id = self.app.create_job(
            "https://youtube.com/playlist?list=TEST",
            "Test Show",
            "01",
            "01",
            playlist_start=None,
            start_thread=False,
        )

        # Process the job
        self.app.process_job(job_id)

        # Verify all steps were called in the correct order
        job = self.app.jobs[job_id]
        self.assertEqual(job.status, "completed")
        self.assertEqual(job.progress, 100)

        # Check that all functions were called with correct parameters
        mock_download.assert_called_once_with(
            "https://youtube.com/playlist?list=TEST",
            os.path.join(self.output_dir, "Test Show", "Season 01"),
            "01",
            job_id,
        )

        mock_process_metadata.assert_called_once()
        mock_convert.assert_called_once()
        mock_generate_artwork.assert_called_once()
        mock_create_nfo.assert_called_once()

    @patch("threading.Thread")
    @patch("app.YTToJellyfin.check_dependencies", return_value=True)
    @patch("app.YTToJellyfin.download_playlist")
    def test_workflow_with_download_failure(
        self, mock_download, mock_check, mock_thread
    ):
        """Test the workflow when download fails"""
        # Setup mock to simulate download failure
        mock_download.return_value = False

        # Create a job
        job_id = self.app.create_job(
            "https://youtube.com/playlist?list=TEST",
            "Test Show",
            "01",
            "01",
            playlist_start=None,
            start_thread=False,
        )

        # Process the job
        self.app.process_job(job_id)

        # Verify job status is failed
        job = self.app.jobs[job_id]
        self.assertEqual(job.status, "failed")
        self.assertIn("Download failed", job.messages[-1]["text"])

    @patch("app.YTToJellyfin.check_dependencies")
    def test_workflow_with_missing_dependencies(self, mock_check_deps):
        """Test the workflow when dependencies are missing"""
        # Setup mock to simulate missing dependencies
        mock_check_deps.return_value = False

        # Create a job
        job_id = self.app.create_job(
            "https://youtube.com/playlist?list=TEST",
            "Test Show",
            "01",
            "01",
            playlist_start=None,
            start_thread=False,
        )

        # Process the job
        self.app.process_job(job_id)

        # Verify job status is failed
        job = self.app.jobs[job_id]
        self.assertEqual(job.status, "failed")
        self.assertIn("Missing dependencies", job.messages[-1]["text"])

    @patch("app.YTToJellyfin.download_playlist", return_value=True)
    @patch("threading.Thread")
    @patch("app.YTToJellyfin.check_dependencies", return_value=True)
    def test_invalid_episode_start(self, mock_check, mock_thread, mock_download):
        """Test the workflow when episode_start is invalid"""
        # Create a job with invalid episode_start
        job_id = self.app.create_job(
            "https://youtube.com/playlist?list=TEST",
            "Test Show",
            "01",
            "invalid",  # Non-numeric value
            playlist_start=None,
            start_thread=False,
        )

        # Process the job
        self.app.process_job(job_id)

        # Verify job status is failed
        job = self.app.jobs[job_id]
        self.assertEqual(job.status, "failed")
        self.assertIn("Invalid episode start", job.messages[-1]["text"])

    @patch("threading.Thread")
    def test_queue_when_limit_reached(self, mock_thread):
        """Jobs beyond the concurrency limit should be queued"""
        # Create multiple jobs
        job_ids = []
        for i in range(3):
            job_id = self.app.create_job(
                f"https://youtube.com/playlist?list=TEST{i}",
                f"Test Show {i}",
                "01",
                "01",
                playlist_start=None,
            )
            job_ids.append(job_id)

        # Verify all jobs were created
        self.assertEqual(len(self.app.jobs), 3)

        # Only the first job should start immediately
        self.assertEqual(mock_thread.call_count, 1)
        thread_call = mock_thread.call_args_list[0]
        self.assertEqual(thread_call[1]["target"], self.app.process_job)
        self.assertEqual(thread_call[1]["args"], (job_ids[0],))
        mock_thread.return_value.start.assert_called_once()

        # Remaining jobs should be queued
        self.assertEqual(self.app.job_queue, job_ids[1:])
<<<<<<< HEAD

    @patch("threading.Thread")
    def test_multiple_active_jobs_respect_limit(self, mock_thread):
        """When limit >1, that many jobs start immediately"""
        self.app.config["max_concurrent_jobs"] = 2
        job_ids = []
        for i in range(3):
            job_ids.append(
                self.app.create_job(
                    f"https://youtube.com/playlist?list=TEST{i}",
                    f"Test Show {i}",
                    "01",
                    "01",
                    playlist_start=None,
                )
            )

        self.assertEqual(mock_thread.call_count, 2)
        started = [call[1]["args"][0] for call in mock_thread.call_args_list]
        self.assertEqual(started, job_ids[:2])
        self.assertEqual(self.app.job_queue, job_ids[2:])
=======
>>>>>>> 22ada12a


if __name__ == "__main__":
    unittest.main()<|MERGE_RESOLUTION|>--- conflicted
+++ resolved
@@ -205,7 +205,6 @@
 
         # Remaining jobs should be queued
         self.assertEqual(self.app.job_queue, job_ids[1:])
-<<<<<<< HEAD
 
     @patch("threading.Thread")
     def test_multiple_active_jobs_respect_limit(self, mock_thread):
@@ -227,8 +226,6 @@
         started = [call[1]["args"][0] for call in mock_thread.call_args_list]
         self.assertEqual(started, job_ids[:2])
         self.assertEqual(self.app.job_queue, job_ids[2:])
-=======
->>>>>>> 22ada12a
 
 
 if __name__ == "__main__":
