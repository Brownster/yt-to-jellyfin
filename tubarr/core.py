"""Core interface wrapping helper modules for YT-to-Jellyfin."""

import os
import tempfile
import threading
import time
import shutil
from pathlib import Path
from typing import Dict, List, Optional

from .config import _load_config, logger
from .jobs import DownloadJob, create_job, get_job, get_jobs, cancel_job
from .playlist import (
    _load_playlists,
    _save_playlists,
    _get_playlist_id,
    _get_archive_file,
    _is_playlist_url,
    _register_playlist,
    _get_existing_max_index,
    check_playlist_updates,
    start_update_checker,
    stop_update_checker,
)
from .media import (
    create_folder_structure,
    download_playlist,
    process_metadata,
    convert_video_files,
    generate_artwork,
    create_nfo_files,
    list_media,
    get_playlist_videos,
)
from .jellyfin import copy_to_jellyfin, trigger_jellyfin_scan
from .utils import sanitize_name, clean_filename, check_dependencies
from .episodes import (
    _load_episode_tracker,
    _save_episode_tracker,
    get_last_episode,
    update_last_episode,
)


class YTToJellyfin:
    """Main application class delegating work to helper modules."""

    def _load_config(self) -> Dict:
        return _load_config()

    def _load_playlists(self) -> Dict[str, Dict[str, str]]:
        return _load_playlists(self.playlists_file)

    def __init__(self):
        self.temp_dir = tempfile.mkdtemp()
        self.config = self._load_config()
        self.jobs: Dict[str, DownloadJob] = {}
        self.job_lock = threading.Lock()
        self.job_queue: List[str] = []
<<<<<<< HEAD
        self.active_jobs: List[str] = []
=======
        self.active_job_id: Optional[str] = None
>>>>>>> 22ada12a
        self.playlists_file = os.path.join("config", "playlists.json")
        self.playlists = self._load_playlists()
        self.episodes_file = os.path.join("config", "episodes.json")
        self.episode_tracker = _load_episode_tracker(self.episodes_file)
        self.update_thread: Optional[threading.Thread] = None
        self.update_stop_event: Optional[threading.Event] = None
        if self.config.get("update_checker_enabled"):
            start_update_checker(self)

    # expose utils
    sanitize_name = staticmethod(sanitize_name)
    clean_filename = staticmethod(clean_filename)

    # wrapper helpers
    def check_dependencies(self) -> bool:
        return check_dependencies(self.config["ytdlp_path"])

    # playlist helpers
    def _save_playlists(self) -> None:
        _save_playlists(self.playlists_file, self.playlists)

    def _get_playlist_id(self, url: str) -> str:
        return _get_playlist_id(url)

    def _get_archive_file(self, url: str) -> str:
        return _get_archive_file(url)

    def _is_playlist_url(self, url: str) -> bool:
        return _is_playlist_url(url)

    def _register_playlist(
        self,
        url: str,
        show_name: str,
        season_num: str,
        start_index: Optional[int] = None,
    ) -> bool:
        added = _register_playlist(
            self.playlists,
            self.playlists_file,
            url,
            show_name,
            season_num,
            start_index,
        )
        if added:
            self._save_playlists()
        return added

    def _get_existing_max_index(self, folder: str, season_num: str) -> int:
        return _get_existing_max_index(folder, season_num)

    # episode tracker helpers
    def _save_episode_tracker(self) -> None:
        _save_episode_tracker(self.episodes_file, self.episode_tracker)

    def get_last_episode(self, show_name: str, season_num: str) -> int:
        return get_last_episode(self.episode_tracker, show_name, season_num)

    def update_last_episode(
        self, show_name: str, season_num: str, last_episode: int
    ) -> None:
        update_last_episode(
            self.episode_tracker,
            self.episodes_file,
            show_name,
            season_num,
            last_episode,
        )

    def check_playlist_updates(self) -> List[str]:
        return check_playlist_updates(self)

    def start_update_checker(self) -> None:
        start_update_checker(self)

    def stop_update_checker(self) -> None:
        stop_update_checker(self)

    # job helpers
    def create_job(
        self,
        playlist_url: str,
        show_name: str,
        season_num: str,
        episode_start: str,
        playlist_start: Optional[int] = None,
        track_playlist: bool = True,
        *,
        start_thread: bool = True,
    ) -> str:
        return create_job(
            self,
            playlist_url,
            show_name,
            season_num,
            episode_start,
            playlist_start,
            track_playlist,
            start_thread=start_thread,
        )

    def get_job(self, job_id: str) -> Optional[Dict]:
        return get_job(self, job_id)

    def get_jobs(self) -> List[Dict]:
        return get_jobs(self)

    def cancel_job(self, job_id: str) -> bool:
        return cancel_job(self, job_id)

    def process_job(self, job_id: str) -> None:
        job = self.jobs.get(job_id)
        if not job:
            logger.error(f"Job {job_id} not found")
            return
        try:
            job.update(status="in_progress", message="Starting job processing")
            if not self.check_dependencies():
                job.update(status="failed", message="Missing dependencies")
                return
            try:
                episode_start = int(job.episode_start)
            except ValueError:
                job.update(status="failed", message="Invalid episode start")
                return
            folder = self.create_folder_structure(job.show_name, job.season_num)
            job.update(message=f"Created folder structure: {folder}")
            if job.playlist_start is not None:
                dl_success = self.download_playlist(
                    job.playlist_url, folder, job.season_num, job_id, job.playlist_start
                )
            else:
                dl_success = self.download_playlist(
                    job.playlist_url, folder, job.season_num, job_id
                )
            if job.status == "cancelled":
                return
            if not dl_success:
                job.update(status="failed", message="Download failed")
                return
            self.process_metadata(
                folder, job.show_name, job.season_num, episode_start, job_id
            )
            if job.status == "cancelled":
                return
            self.convert_video_files(folder, job.season_num, job_id)
            if job.status == "cancelled":
                return
            self.generate_artwork(folder, job.show_name, job.season_num, job_id)
            if job.status == "cancelled":
                return
            self.create_nfo_files(folder, job.show_name, job.season_num, job_id)
            if job.status == "cancelled":
                return
            if self.config.get("jellyfin_enabled", False) and self.config.get(
                "jellyfin_tv_path"
            ):
                self.copy_to_jellyfin(job.show_name, job.season_num, job_id)
            job.update(
                status="completed", progress=100, message="Job completed successfully"
            )
            logger.info(f"Job {job_id} completed successfully")
            try:
                pid = self._get_playlist_id(job.playlist_url)
                info = self.playlists.get(pid)
                if info:
                    archive = info.get(
                        "archive", self._get_archive_file(job.playlist_url)
                    )
                    if os.path.exists(archive):
                        with open(archive, "r") as f:
                            count = sum(1 for _ in f if _.strip())
                        info["start_index"] = count + 1
                        self._save_playlists()
            except Exception as e:
                logger.error(
                    f"Failed to update playlist index for {job.playlist_url}: {e}"
                )
        except Exception as e:  # pragma: no cover - for unexpected errors
            logger.exception(f"Error processing job {job_id}: {e}")
            job.update(status="failed", message=f"Error: {str(e)}")
        finally:
<<<<<<< HEAD
            self._on_job_complete(job_id)

    def _on_job_complete(self, job_id: str) -> None:
        """Start the next queued job if available."""
        with self.job_lock:
            if job_id in self.active_jobs:
                self.active_jobs.remove(job_id)
            while self.job_queue and len(self.active_jobs) < self.config.get("max_concurrent_jobs", 1):
                next_id = self.job_queue.pop(0)
                self.active_jobs.append(next_id)
=======
            self._on_job_complete()

    def _on_job_complete(self) -> None:
        """Start the next queued job if available."""
        with self.job_lock:
            self.active_job_id = None
            if self.job_queue:
                next_id = self.job_queue.pop(0)
                self.active_job_id = next_id
>>>>>>> 22ada12a
                threading.Thread(target=self.process_job, args=(next_id,)).start()

    # media functions
    def create_folder_structure(self, show_name: str, season_num: str) -> str:
        return create_folder_structure(self, show_name, season_num)

    def download_playlist(
        self,
        playlist_url: str,
        folder: str,
        season_num: str,
        job_id: str,
        playlist_start: Optional[int] = None,
    ) -> bool:
        return download_playlist(
            self, playlist_url, folder, season_num, job_id, playlist_start
        )

    def process_metadata(
        self,
        folder: str,
        show_name: str,
        season_num: str,
        episode_start: int,
        job_id: str,
    ) -> None:
        process_metadata(self, folder, show_name, season_num, episode_start, job_id)

    def convert_video_files(self, folder: str, season_num: str, job_id: str) -> None:
        convert_video_files(self, folder, season_num, job_id)

    def generate_artwork(
        self, folder: str, show_name: str, season_num: str, job_id: str
    ) -> None:
        generate_artwork(self, folder, show_name, season_num, job_id)

    def create_nfo_files(
        self, folder: str, show_name: str, season_num: str, job_id: str
    ) -> None:
        create_nfo_files(self, folder, show_name, season_num, job_id)

    def list_media(self) -> List[Dict]:
        return list_media(self)

    def get_playlist_videos(self, url: str) -> List[Dict]:
        return get_playlist_videos(self, url)

    def copy_to_jellyfin(self, show_name: str, season_num: str, job_id: str) -> None:
        copy_to_jellyfin(self, show_name, season_num, job_id)

    def trigger_jellyfin_scan(self, job_id: str) -> None:
        trigger_jellyfin_scan(self, job_id)

    # public wrappers for playlist info
    def list_playlists(self) -> List[Dict]:
        playlists = []
        for pid, info in self.playlists.items():
            archive = info.get("archive", self._get_archive_file(info["url"]))
            last_downloaded = 0
            if os.path.exists(archive):
                with open(archive, "r") as f:
                    last_downloaded = sum(1 for _ in f)
            folder = (
                Path(self.config["output_dir"])
                / sanitize_name(info["show_name"])
                / f"Season {info['season_num']}"
            )
            last_episode = self.get_last_episode(info["show_name"], info["season_num"])
            if last_episode == 0:
                last_episode = self._get_existing_max_index(
                    str(folder), info["season_num"]
                )
            playlists.append(
                {
                    "id": pid,
                    "url": info["url"],
                    "show_name": info["show_name"],
                    "season_num": info["season_num"],
                    "last_episode": last_episode,
                    "downloaded_videos": last_downloaded,
                    "enabled": not info.get("disabled", False),
                }
            )
        return playlists

    def set_playlist_enabled(self, playlist_id: str, enabled: bool) -> bool:
        from .playlist import _set_playlist_enabled

        if _set_playlist_enabled(
            self.playlists, self.playlists_file, playlist_id, enabled
        ):
            return True
        return False

    def remove_playlist(self, playlist_id: str) -> bool:
        from .playlist import _remove_playlist

        if _remove_playlist(self.playlists, self.playlists_file, playlist_id):
            return True
        return False

    def process(
        self, playlist_url: str, show_name: str, season_num: str, episode_start: int
    ) -> bool:
        try:
            job_id = self.create_job(
                playlist_url, show_name, season_num, str(episode_start)
            )
            job = self.jobs.get(job_id)
            while job and job.status not in ("completed", "failed"):
                time.sleep(1)
                job = self.jobs.get(job_id)
            return job.status == "completed" if job else False
        except Exception as e:
            logger.exception(f"Error processing playlist: {e}")
            return False
        finally:
            self.cleanup()

    def cleanup(self) -> None:
        shutil.rmtree(self.temp_dir, ignore_errors=True)


__all__ = ["YTToJellyfin", "DownloadJob", "logger"]<|MERGE_RESOLUTION|>--- conflicted
+++ resolved
@@ -57,11 +57,7 @@
         self.jobs: Dict[str, DownloadJob] = {}
         self.job_lock = threading.Lock()
         self.job_queue: List[str] = []
-<<<<<<< HEAD
         self.active_jobs: List[str] = []
-=======
-        self.active_job_id: Optional[str] = None
->>>>>>> 22ada12a
         self.playlists_file = os.path.join("config", "playlists.json")
         self.playlists = self._load_playlists()
         self.episodes_file = os.path.join("config", "episodes.json")
@@ -245,7 +241,6 @@
             logger.exception(f"Error processing job {job_id}: {e}")
             job.update(status="failed", message=f"Error: {str(e)}")
         finally:
-<<<<<<< HEAD
             self._on_job_complete(job_id)
 
     def _on_job_complete(self, job_id: str) -> None:
@@ -256,17 +251,6 @@
             while self.job_queue and len(self.active_jobs) < self.config.get("max_concurrent_jobs", 1):
                 next_id = self.job_queue.pop(0)
                 self.active_jobs.append(next_id)
-=======
-            self._on_job_complete()
-
-    def _on_job_complete(self) -> None:
-        """Start the next queued job if available."""
-        with self.job_lock:
-            self.active_job_id = None
-            if self.job_queue:
-                next_id = self.job_queue.pop(0)
-                self.active_job_id = next_id
->>>>>>> 22ada12a
                 threading.Thread(target=self.process_job, args=(next_id,)).start()
 
     # media functions
